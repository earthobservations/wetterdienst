--- conflicted
+++ resolved
@@ -65,21 +65,14 @@
     - name: Install wradlib (Mac only)
       run: |
         if [ "$RUNNER_OS" == "macOS" ]; then
-<<<<<<< HEAD
-             brew install gdal && poetry install --extras=radar
-=======
           brew install gdal
           poetry install --extras=radar
->>>>>>> a273d7d4
         fi
       shell: bash
 
     - name: Install wradlib (Linux only)
       run: |
         if [ "$RUNNER_OS" == "Linux" ]; then
-<<<<<<< HEAD
-            sudo add-apt-repository ppa:ubuntugis/ppa && sudo apt-get update && sudo apt-get install libgdal-dev && sudo apt-get install gdal-bin && poetry install --extras=radar
-=======
           sudo add-apt-repository ppa:ubuntugis/ubuntugis-unstable
           sudo apt-get update
           sudo apt-get install libgdal-dev
@@ -87,7 +80,6 @@
           sudo apt-get install python3-dev
           pip install --global-option=build_ext --global-option="-I/usr/include/gdal" GDAL==3.2.1
           poetry install --extras=radar
->>>>>>> a273d7d4
         fi
       shell: bash
 
