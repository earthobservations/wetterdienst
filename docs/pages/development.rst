--- conflicted
+++ resolved
@@ -36,16 +36,10 @@
 
     nox -s tests
     nox -s black
-<<<<<<< HEAD
-    nox -s lint
-=======
     nox -s lint
 
 In order to run the tests more **quickly**::
 
     poetry install --extras=excel
     poetry shell
-    pytest -vvvv -m "not (remote or slow)
-
-.. include:: ../../CHANGELOG.rst
->>>>>>> 4d2df902
+    pytest -vvvv -m "not (remote or slow)